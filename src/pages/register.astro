---
import Layout from '../layouts/Layout.astro';
import Footer from '../components/sections/Footer.astro';
---

<Layout>
    <section class="register-page">
        <!-- Background elements -->
        <div class="register-bg" aria-hidden="true">
            <!-- Animated waves -->
            <!-- Waves animation removed -->

            <!-- Geometric shapes -->
            <div class="shapes">
                <div class="shape circle" data-aos="fade-in" data-aos-delay="200"></div>
                <div class="shape donut" data-aos="fade-in" data-aos-delay="400"></div>
                <div class="shape square" data-aos="fade-in" data-aos-delay="600"></div>
                <div class="shape triangle" data-aos="fade-in" data-aos-delay="800"></div>
            </div>

            <!-- Animated blobs -->
            <div class="animated-blobs">
                <div class="blob blob-1"></div>
                <div class="blob blob-2"></div>
                <div class="blob blob-3"></div>
                <div class="blob blob-4"></div>
            </div>

            <!-- Particle animations -->
            <div class="particles">
                <div class="particle particle-1"></div>
                <div class="particle particle-2"></div>
                <div class="particle particle-3"></div>
                <div class="particle particle-4"></div>
                <div class="particle particle-5"></div>
                <div class="particle particle-6"></div>
            </div>

            <!-- Grid pattern -->
            <div class="grid-pattern"></div>

            <!-- Floating elements -->
            <div class="floating-elements">
                <div class="float-element element-1"></div>
                <div class="float-element element-2"></div>
                <div class="float-element element-3"></div>
                <div class="float-element element-4"></div>
            </div>
        </div>

        <!-- Back to Home Button -->
        <div class="back-home-container">
            <a href="/" class="back-home-btn" data-aos="fade-down" data-aos-delay="100">
                <i class="fa-solid fa-arrow-left"></i>
                <span>Kembali ke Beranda</span>
            </a>
        </div>

        <div class="container">
            <div class="register-content">
                <div class="register-left" data-aos="fade-right" data-aos-duration="1000">
                    <div class="register-form-container">
                        <div class="register-header">
                            <h1 class="form-title">Buat Akun Baru</h1>
                            <p class="form-subtitle">Bergabunglah dengan komunitas KomplekKita dan nikmati semua fitur kami</p>
                        </div>

                        <form class="register-form">
                            <div class="form-row">
                                <div class="form-group">
                                    <label for="first-name" class="form-label">Nama Depan</label>
                                    <div class="input-container">
                                        <i class="fa-solid fa-user input-icon"></i>
                                        <input type="text" id="first-name" name="first-name" class="form-input" placeholder="Nama depan" required />
                                    </div>
                                </div>

                                <div class="form-group">
                                    <label for="last-name" class="form-label">Nama Belakang</label>
                                    <div class="input-container">
                                        <i class="fa-solid fa-user input-icon"></i>
                                        <input type="text" id="last-name" name="last-name" class="form-input" placeholder="Nama belakang" required />
                                    </div>
                                </div>
                            </div>

                            <div class="form-group">
                                <label for="email" class="form-label">Email</label>
                                <div class="input-container">
                                    <i class="fa-solid fa-envelope input-icon"></i>
                                    <input type="email" id="email" name="email" class="form-input" placeholder="Masukkan email Anda" required />
                                </div>
                            </div>

                            <div class="form-group">
                                <label for="phone" class="form-label">Nomor Telepon</label>
                                <div class="input-container">
                                    <i class="fa-solid fa-phone input-icon"></i>
                                    <input type="tel" id="phone" name="phone" class="form-input" placeholder="Masukkan nomor telepon" required />
                                </div>
                            </div>

                            <div class="form-group">
                                <label for="password" class="form-label">Password</label>
                                <div class="input-container">
                                    <i class="fa-solid fa-lock input-icon"></i>
                                    <input type="password" id="password" name="password" class="form-input" placeholder="Buat password" autocomplete="new-password" required />
                                    <i class="fa-solid fa-eye toggle-password"></i>
                                </div>
                                <div class="password-strength">
                                    <div class="strength-bar">
                                        <div class="strength-progress"></div>
                                    </div>
                                    <span class="strength-text">Kekuatan password</span>
                                </div>
                            </div>

                            <div class="form-group">
                                <label for="confirm-password" class="form-label">Konfirmasi Password</label>
                                <div class="input-container">
                                    <i class="fa-solid fa-lock input-icon"></i>
                                    <input type="password" id="confirm-password" name="confirm-password" class="form-input" placeholder="Konfirmasi password" autocomplete="new-password" required />
                                    <i class="fa-solid fa-eye toggle-password"></i>
                                </div>
                            </div>

                            <div class="form-group terms">
                                <div class="checkbox-container">
                                    <input type="checkbox" id="terms" name="terms" required />
                                    <label for="terms">Saya menyetujui <a href="#">Syarat dan Ketentuan</a> serta <a href="#">Kebijakan Privasi</a></label>
                                </div>
                            </div>

                            <button type="submit" class="register-button" disabled>
                                <span class="button-text">Daftar Sekarang</span>
                                <i class="fa-solid fa-user-plus"></i>
                            </button>


                            <div class="login-link">
                                <p>Sudah punya akun? <a href="/login">Masuk sekarang</a></p>
                            </div>
                        </form>
                    </div>
                </div>

                <div class="register-right" data-aos="fade-left" data-aos-duration="1000" data-aos-delay="300">
                    <div class="register-animation">
                        <div id="lottie-register"></div>
                    </div>
                    <div class="register-features">
                        <h2 class="features-title">Keuntungan Bergabung</h2>
                        <ul class="features-list">
                            <li class="feature-item" data-aos="fade-up" data-aos-delay="100">
                                <i class="fa-solid fa-check-circle"></i>
                                <span>Kelola iuran dan keuangan dengan transparan</span>
                            </li>
                            <li class="feature-item" data-aos="fade-up" data-aos-delay="200">
                                <i class="fa-solid fa-check-circle"></i>
                                <span>Komunikasi mudah dengan tetangga dan pengurus</span>
                            </li>
                            <li class="feature-item" data-aos="fade-up" data-aos-delay="300">
                                <i class="fa-solid fa-check-circle"></i>
                                <span>Akses informasi dan pengumuman terbaru</span>
                            </li>
                            <li class="feature-item" data-aos="fade-up" data-aos-delay="400">
                                <i class="fa-solid fa-check-circle"></i>
                                <span>Laporkan dan pantau masalah keamanan</span>
                            </li>
                        </ul>
                    </div>
                </div>
            </div>
        </div>
    </section>

    <Footer />
</Layout>

<style>
    .register-page {
        position: relative;
        min-height: 100vh;
        overflow: hidden;
        padding: 2rem 0;
        display: flex;
        align-items: center;
        font-family: 'Poppins', sans-serif;
        background: linear-gradient(135deg, rgba(74, 108, 247, 0.03) 0%, rgba(139, 92, 246, 0.03) 50%, rgba(244, 114, 182, 0.03) 100%);
    }

    .register-bg {
        position: absolute;
        top: 0;
        left: 0;
        width: 100%;
        height: 100%;
        z-index: -1;
        overflow: hidden;
        background: radial-gradient(ellipse at center, rgba(74, 108, 247, 0.08) 0%, rgba(139, 92, 246, 0.04) 50%, transparent 100%);
        animation: bg-pulse 8s ease-in-out infinite;
    }

    @keyframes bg-pulse {
        0% { 
            background: radial-gradient(ellipse at center, rgba(74, 108, 247, 0.08) 0%, rgba(139, 92, 246, 0.04) 50%, transparent 100%);
            opacity: 0.9;
        }
        50% { 
            background: radial-gradient(ellipse at center, rgba(139, 92, 246, 0.1) 0%, rgba(74, 108, 247, 0.05) 50%, transparent 100%);
            opacity: 1;
        }
        100% { 
            background: radial-gradient(ellipse at center, rgba(74, 108, 247, 0.08) 0%, rgba(139, 92, 246, 0.04) 50%, transparent 100%);
            opacity: 0.9;
        }
    }
    
    /* Add a subtle moving gradient overlay */
    .register-page::before {
        content: '';
        position: absolute;
        top: 0;
        left: 0;
        width: 100%;
        height: 100%;
        background: linear-gradient(135deg, rgba(74, 108, 247, 0.03) 0%, rgba(139, 92, 246, 0.03) 50%, rgba(244, 114, 182, 0.03) 100%);
        z-index: -1;
        animation: gradient-shift 15s ease infinite;
        background-size: 400% 400%;
    }
    
    @keyframes gradient-shift {
        0% { background-position: 0% 50%; }
        50% { background-position: 100% 50%; }
        100% { background-position: 0% 50%; }
    }

    /* Back to Home Button */
    .back-home-container {
        position: absolute;
        top: 2rem;
        left: 2rem;
        z-index: 10;
    }

    .back-home-btn {
        display: inline-flex;
        align-items: center;
        gap: 0.5rem;
        padding: 0.8rem 1.5rem;
        background: rgba(255, 255, 255, 0.9);
        backdrop-filter: blur(10px);
        border: 1px solid rgba(255, 255, 255, 0.2);
        border-radius: 25px;
        color: #333;
        text-decoration: none;
        font-weight: 500;
        font-size: 0.9rem;
        transition: all 0.3s ease;
        box-shadow: 0 5px 15px rgba(0, 0, 0, 0.1);
    }

    .back-home-btn:hover {
        background: rgba(255, 255, 255, 1);
        transform: translateY(-2px);
        box-shadow: 0 8px 25px rgba(0, 0, 0, 0.15);
    }

    .back-home-btn i {
        font-size: 1rem;
        color: #4a6cf7;
    }

    .container {
        width: 100%;
        max-width: 1200px;
        margin: 0 auto;
        padding: 0 1.5rem;
        position: relative;
        z-index: 1;
    }

    .register-content {
        display: flex;
        align-items: center;
        justify-content: space-between;
        gap: 2rem;
        animation: fadeInUp 1s ease-out;
    }
    
    @keyframes fadeInUp {
        from {
            opacity: 0;
            transform: translateY(30px);
        }
        to {
            opacity: 1;
            transform: translateY(0);
        }
    }

    .register-left {
        flex: 1;
        max-width: 600px;
    }

    .register-right {
        flex: 1;
        display: flex;
        flex-direction: column;
        align-items: center;
        justify-content: center;
    }

    .register-animation {
        width: 100%;
        max-width: 400px;
        margin-bottom: 2rem;
    }

    #lottie-register {
        width: 100%;
        height: 300px;
    }

    .register-form-container {
        background: rgba(255, 255, 255, 0.9);
        backdrop-filter: blur(20px);
        -webkit-backdrop-filter: blur(20px);
        border-radius: 28px;
        padding: 2.8rem;
        box-shadow: 0 20px 40px rgba(0, 0, 0, 0.12), 0 10px 20px rgba(74, 108, 247, 0.05), inset 0 1px 1px rgba(255, 255, 255, 0.6);
        border: 1px solid rgba(255, 255, 255, 0.5);
        transition: all 0.4s cubic-bezier(0.175, 0.885, 0.32, 1.275);
        position: relative;
        overflow: hidden;
        transform: translateZ(0);
    }
    
    .register-form-container:hover {
        transform: translateY(-5px) translateZ(0);
        box-shadow: 0 25px 50px rgba(0, 0, 0, 0.15), 0 15px 25px rgba(74, 108, 247, 0.05), inset 0 1px 1px rgba(255, 255, 255, 0.7);
        border-color: rgba(255, 255, 255, 0.7);
    }

    .register-header {
        text-align: center;
        margin-bottom: 2rem;
    }

    .logo-link {
        display: inline-flex;
        align-items: center;
        text-decoration: none;
        margin-bottom: 1.5rem;
    }

    .logo {
        height: 40px;
        width: auto;
        margin-right: 0.5rem;
    }

    .logo-text {
        font-size: 1.5rem;
        font-weight: 700;
        color: #333;
    }

    .form-title {
        font-size: 1.8rem;
        font-weight: 700;
        color: #333;
        margin-bottom: 0.5rem;
        position: relative;
        animation: titleSlideIn 1s ease-out;
        transform: translateY(0);
        opacity: 1;
    }

    @keyframes titleSlideIn {
        0% {
            transform: translateY(-20px);
            opacity: 0;
        }
        100% {
            transform: translateY(0);
            opacity: 1;
        }
    }

    .form-subtitle {
        color: #666;
        font-size: 0.9rem;
        animation: subtitleFadeIn 1.2s ease-out 0.3s both;
        opacity: 0;
        transform: translateY(10px);
    }

    @keyframes subtitleFadeIn {
        0% {
            opacity: 0;
            transform: translateY(10px);
        }
        100% {
            opacity: 1;
            transform: translateY(0);
        }
    }

    .form-row {
        display: flex;
        gap: 1rem;
        margin-bottom: 1.5rem;
    }

    .form-row .form-group {
        flex: 1;
        margin-bottom: 0;
    }

    .form-group {
        margin-bottom: 1.5rem;
    }

    .form-label {
        display: block;
        margin-bottom: 0.5rem;
        font-weight: 500;
        color: #333;
    }

    .input-container {
        position: relative;
    }

    .input-icon {
        position: absolute;
        left: 1rem;
        top: 50%;
        transform: translateY(-50%);
        color: #666;
    }

    .form-input {
        width: 100%;
        padding: 0.8rem 1rem 0.8rem 2.5rem;
        border: 1px solid #ddd;
        border-radius: 10px;
        font-size: 1rem;
        transition: all 0.3s ease;
    }

    .form-input:focus {
        border-color: #4a6cf7;
        box-shadow: 0 0 0 3px rgba(74, 108, 247, 0.2);
        outline: none;
        transform: translateY(-1px);
    }
    
    .form-input:hover {
        border-color: rgba(74, 108, 247, 0.5);
        box-shadow: 0 2px 8px rgba(74, 108, 247, 0.1);
    }

.toggle-password {
        position: absolute;
        right: 1rem;
        top: 50%;
        transform: translateY(-50%);
        color: #666;
        cursor: pointer;
        z-index: 2;
    }

    .password-strength {
        margin-top: 0.5rem;
        display: flex;
        align-items: center;
        gap: 0.5rem;
    }

    .strength-bar {
        flex: 1;
        height: 5px;
        background: #eee;
        border-radius: 5px;
        overflow: hidden;
    }

    .strength-progress {
        height: 100%;
        width: 0;
        background: #ff6b6b;
        transition: all 0.3s ease;
    }

    .strength-text {
        font-size: 0.8rem;
        color: #666;
    }

    .checkbox-container {
        display: flex;
        align-items: flex-start;
        gap: 0.5rem;
    }

    .checkbox-container input {
        margin-top: 0.3rem;
    }

    .checkbox-container label {
        font-size: 0.9rem;
        color: #666;
        line-height: 1.4;
    }

    .checkbox-container a {
        color: #4a6cf7;
        text-decoration: none;
        font-weight: 500;
    }

    .register-button {
        width: 100%;
        padding: 1.1rem;
        background: linear-gradient(135deg, #4a6cf7, #667eea, #764ba2);
        background-size: 200% auto;
        color: white;
        border: none;
        border-radius: 18px;
        font-size: 1.05rem;
        font-weight: 600;
        cursor: pointer;
        display: flex;
        justify-content: center;
        align-items: center;
        gap: 0.8rem;
        transition: all 0.4s cubic-bezier(0.175, 0.885, 0.32, 1.275);
        position: relative;
        overflow: hidden;
        box-shadow: 0 6px 20px rgba(74, 108, 247, 0.35), 0 2px 8px rgba(74, 108, 247, 0.2), inset 0 1px 1px rgba(255, 255, 255, 0.3);
        letter-spacing: 0.02em;
    }

    .register-button:hover {
        background-position: right center;
        transform: translateY(-3px);
        box-shadow: 0 8px 25px rgba(74, 108, 247, 0.5), 0 3px 10px rgba(74, 108, 247, 0.3);
    }

    .register-button:disabled {
        background: linear-gradient(135deg, #bbb, #ccc, #ddd);
        cursor: not-allowed;
        opacity: 0.7;
        box-shadow: none;
        transform: none;
    }

    .register-button:disabled:hover {
        background: linear-gradient(135deg, #bbb, #ccc, #ddd);
        transform: none;
    }

    .register-button:active {
        transform: translateY(-1px);
        background: linear-gradient(135deg, #3a5ce5, #5a6edb, #6a3b9c);
        box-shadow: 0 4px 15px rgba(74, 108, 247, 0.4);
    }

    .register-button::before {
        content: '';
        position: absolute;
        top: 0;
        left: -100%;
        width: 100%;
        height: 100%;
        background: linear-gradient(90deg, transparent, rgba(255, 255, 255, 0.3), transparent);
        transition: all 0.6s ease;
    }

    .register-button:hover::before {
        left: 100%;
    }

    .social-register {
        margin-top: 2rem;
        text-align: center;
    }

    .social-text {
        color: #666;
        margin-bottom: 1rem;
        position: relative;
    }

    .social-text::before,
    .social-text::after {
        content: '';
        position: absolute;
        top: 50%;
        width: 30%;
        height: 1px;
        background: #ddd;
    }

    .social-text::before {
        left: 0;
    }

    .social-text::after {
        right: 0;
    }

    .social-buttons {
        display: flex;
        gap: 1rem;
        justify-content: center;
    }

    .social-button {
        flex: 1;
        padding: 0.7rem;
        border: 1px solid #ddd;
        border-radius: 10px;
        background: white;
        display: flex;
        align-items: center;
        justify-content: center;
        gap: 0.5rem;
        cursor: pointer;
        transition: all 0.3s ease;
    }

    .social-button:hover {
        background: #f5f5f5;
        transform: translateY(-2px);
    }

    .google i {
        color: #DB4437;
    }

    .facebook i {
        color: #4267B2;
    }

    .login-link {
        margin-top: 1.5rem;
        text-align: center;
        font-size: 0.9rem;
    }

    .login-link a {
        color: #4a6cf7;
        font-weight: 600;
        text-decoration: none;
    }

    /* Features List */
    .register-features {
        width: 100%;
        max-width: 500px;
    }

    .features-title {
        font-size: 3.5rem;
        font-weight: 900;
        margin-bottom: 2rem;
        background: linear-gradient(135deg, #4a6cf7, #667eea, #764ba2, #f093fb);
        -webkit-background-clip: text;
        -webkit-text-fill-color: transparent;
        background-clip: text;
        font-family: 'Poppins', sans-serif;
        letter-spacing: -0.03em;
        line-height: 1;
        text-shadow: none;
        position: relative;
        text-transform: uppercase;
        filter: drop-shadow(0 4px 8px rgba(74, 108, 247, 0.3));
        transition: all 0.5s ease;
        cursor: default;
        animation: textGlow 3s ease-in-out infinite alternate;
        text-align: center;
    }

    @keyframes textGlow {
        0% {
            filter: drop-shadow(0 4px 8px rgba(74, 108, 247, 0.3));
            background-position: 0% 50%;
        }
        50% {
            filter: drop-shadow(0 8px 16px rgba(74, 108, 247, 0.5));
            background-position: 100% 50%;
        }
        100% {
            filter: drop-shadow(0 4px 8px rgba(74, 108, 247, 0.3));
            background-position: 0% 50%;
        }
    }

    .features-title:hover {
        transform: scale(1.05);
        filter: drop-shadow(0 10px 20px rgba(74, 108, 247, 0.6));
        letter-spacing: -0.01em;
    }

    .features-title::after {
        content: '';
        position: absolute;
        bottom: -10px;
        left: 50%;
        transform: translateX(-50%);
        width: 80px;
        height: 4px;
        background: linear-gradient(90deg, #4a6cf7, #f093fb);
        border-radius: 4px;
        transition: all 0.3s ease;
        animation: lineGlow 3s ease-in-out infinite alternate;
    }
    
    @keyframes lineGlow {
        0% {
            box-shadow: 0 0 5px rgba(74, 108, 247, 0.5);
            background: linear-gradient(90deg, #4a6cf7, #f093fb);
        }
        50% {
            box-shadow: 0 0 15px rgba(74, 108, 247, 0.7);
            background: linear-gradient(90deg, #f093fb, #4a6cf7);
        }
        100% {
            box-shadow: 0 0 5px rgba(74, 108, 247, 0.5);
            background: linear-gradient(90deg, #4a6cf7, #f093fb);
        }
    }

    .features-title:hover::after {
        width: 120px;
        height: 6px;
        background: linear-gradient(90deg, #f093fb, #4a6cf7);
        box-shadow: 0 0 20px rgba(74, 108, 247, 0.8);
    }

    .features-list {
        list-style: none;
        padding: 0;
        margin: 0;
    }

    .feature-item {
        display: flex;
        align-items: flex-start;
        gap: 1rem;
        margin-bottom: 1.2rem;
        padding: 1rem;
        background: rgba(255, 255, 255, 0.8);
        border-radius: 10px;
        box-shadow: 0 5px 15px rgba(0, 0, 0, 0.05);
        transition: all 0.3s ease;
        animation: featureItemSlideIn 0.8s ease-out both;
        opacity: 0;
        transform: translateX(30px);
    }

    .feature-item:nth-child(1) { animation-delay: 0.1s; }
    .feature-item:nth-child(2) { animation-delay: 0.2s; }
    .feature-item:nth-child(3) { animation-delay: 0.3s; }
    .feature-item:nth-child(4) { animation-delay: 0.4s; }

    @keyframes featureItemSlideIn {
        0% {
            opacity: 0;
            transform: translateX(30px);
        }
        100% {
            opacity: 1;
            transform: translateX(0);
        }
    }

    .feature-item:hover {
        transform: translateY(-5px) scale(1.02);
        box-shadow: 0 8px 20px rgba(0, 0, 0, 0.1);
        background: rgba(255, 255, 255, 0.95);
    }

    .feature-item i {
        color: #4a6cf7;
        font-size: 1.2rem;
        margin-top: 0.2rem;
    }

    .feature-item span {
        font-size: 1rem;
        color: #333;
        line-height: 1.5;
    }

    /* Waves animation removed */

    /* Shapes Animation */
    .shapes {
        position: absolute;
        top: 0;
        left: 0;
        width: 100%;
        height: 100%;
        overflow: hidden;
        z-index: -1;
    }

    .shape {
        position: absolute;
        opacity: 0.2;
    }

    .circle {
        width: 100px;
        height: 100px;
        border-radius: 50%;
        background: #4a6cf7;
        top: 20%;
        left: 10%;
        animation: float 8s ease-in-out infinite;
    }

    .donut {
        width: 80px;
        height: 80px;
        border-radius: 50%;
        border: 15px solid #4a6cf7;
        top: 60%;
        right: 10%;
        animation: float 10s ease-in-out infinite;
    }

    .square {
        width: 60px;
        height: 60px;
        background: #4a6cf7;
        top: 30%;
        right: 20%;
        transform: rotate(45deg);
        animation: float 9s ease-in-out infinite;
    }

    .triangle {
        width: 0;
        height: 0;
        border-left: 40px solid transparent;
        border-right: 40px solid transparent;
        border-bottom: 70px solid #4a6cf7;
        top: 70%;
        left: 20%;
        animation: float 7s ease-in-out infinite;
    }

    @keyframes float {
        0%, 100% {
            transform: translateY(0) rotate(0deg);
        }
        50% {
            transform: translateY(-20px) rotate(5deg);
        }
    }

    /* Animated Blobs */
    .animated-blobs {
        position: absolute;
        top: 0;
        left: 0;
        width: 100%;
        height: 100%;
        z-index: -1;
    }

    .blob {
        position: absolute;
        border-radius: 50%;
        filter: blur(40px);
        mix-blend-mode: multiply;
        animation: blob-move 20s ease-in-out infinite;
    }

    .blob-1 {
        width: 300px;
        height: 300px;
        background: linear-gradient(45deg, rgba(74, 108, 247, 0.4), rgba(139, 92, 246, 0.4));
        top: 10%;
        left: 10%;
        animation-duration: 25s;
    }

    .blob-2 {
        width: 250px;
        height: 250px;
        background: linear-gradient(135deg, rgba(139, 92, 246, 0.3), rgba(244, 114, 182, 0.3));
        top: 60%;
        right: 10%;
        animation-duration: 30s;
        animation-delay: -5s;
    }

    .blob-3 {
        width: 200px;
        height: 200px;
        background: linear-gradient(225deg, rgba(59, 130, 246, 0.35), rgba(16, 185, 129, 0.35));
        bottom: 20%;
        left: 30%;
        animation-duration: 35s;
        animation-delay: -10s;
    }

    .blob-4 {
        width: 180px;
        height: 180px;
        background: linear-gradient(315deg, rgba(245, 158, 11, 0.3), rgba(239, 68, 68, 0.3));
        top: 30%;
        right: 30%;
        animation-duration: 28s;
        animation-delay: -15s;
    }

    @keyframes blob-move {
        0%, 100% {
            transform: translate(0, 0) scale(1) rotate(0deg);
        }
        25% {
            transform: translate(100px, -50px) scale(1.1) rotate(90deg);
        }
        50% {
            transform: translate(-50px, 100px) scale(0.9) rotate(180deg);
        }
        75% {
            transform: translate(-100px, -100px) scale(1.05) rotate(270deg);
        }
    }

    /* Enhanced Particles Animation */
    .particles {
        position: absolute;
        top: 0;
        left: 0;
        width: 100%;
        height: 100%;
    }

    .particle {
        position: absolute;
        border-radius: 50%;
        background: linear-gradient(45deg, rgba(74, 108, 247, 0.4), rgba(139, 92, 246, 0.4));
        filter: blur(2px);
    }

    .particle-1 {
        width: 8px;
        height: 8px;
        top: 20%;
        left: 20%;
        animation: particle-move 25s linear infinite;
    }

    .particle-2 {
        width: 12px;
        height: 12px;
        top: 40%;
        left: 60%;
        animation: particle-move 30s linear infinite;
        animation-delay: -5s;
    }

    .particle-3 {
        width: 6px;
        height: 6px;
        top: 70%;
        left: 80%;
        animation: particle-move 35s linear infinite;
        animation-delay: -10s;
    }

    .particle-4 {
        width: 10px;
        height: 10px;
        top: 30%;
        right: 25%;
        animation: particle-move 28s linear infinite;
        animation-delay: -15s;
    }

    .particle-5 {
        width: 14px;
        height: 14px;
        bottom: 40%;
        left: 40%;
        animation: particle-move 32s linear infinite;
        animation-delay: -20s;
    }

    .particle-6 {
        width: 9px;
        height: 9px;
        top: 60%;
        right: 15%;
        animation: particle-move 27s linear infinite;
        animation-delay: -25s;
    }

    @keyframes particle-move {
        0% {
            transform: translate(0, 0) scale(1);
            opacity: 0.3;
        }
        25% {
            transform: translate(150px, 75px) scale(1.2);
            opacity: 0.6;
        }
        50% {
            transform: translate(75px, 150px) scale(0.8);
            opacity: 0.4;
        }
        75% {
            transform: translate(-75px, 75px) scale(1.1);
            opacity: 0.7;
        }
        100% {
            transform: translate(0, 0) scale(1);
            opacity: 0.3;
        }
    }

    /* Grid Pattern */
    .grid-pattern {
        position: absolute;
        top: 0;
        left: 0;
        width: 100%;
        height: 100%;
        background-image: 
            linear-gradient(rgba(74, 108, 247, 0.02) 1px, transparent 1px),
            linear-gradient(90deg, rgba(74, 108, 247, 0.02) 1px, transparent 1px);
        background-size: 50px 50px;
        animation: grid-move 20s linear infinite;
        z-index: -2;
    }

    @keyframes grid-move {
        0% {
            transform: translate(0, 0);
        }
        100% {
            transform: translate(50px, 50px);
        }
    }

    /* Floating Elements */
    .floating-elements {
        position: absolute;
        top: 0;
        left: 0;
        width: 100%;
        height: 100%;
        z-index: -1;
    }

    .float-element {
        position: absolute;
        border-radius: 50%;
        background: rgba(255, 255, 255, 0.1);
        backdrop-filter: blur(10px);
        border: 1px solid rgba(255, 255, 255, 0.2);
    }

    .element-1 {
        width: 60px;
        height: 60px;
        top: 15%;
        left: 15%;
        animation: float-gentle 12s ease-in-out infinite;
    }

    .element-2 {
        width: 40px;
        height: 40px;
        top: 70%;
        right: 20%;
        animation: float-gentle 15s ease-in-out infinite;
        animation-delay: -3s;
    }

    .element-3 {
        width: 80px;
        height: 80px;
        bottom: 30%;
        left: 60%;
        animation: float-gentle 18s ease-in-out infinite;
        animation-delay: -6s;
    }

    .element-4 {
        width: 50px;
        height: 50px;
        top: 40%;
        right: 40%;
        animation: float-gentle 14s ease-in-out infinite;
        animation-delay: -9s;
    }

    @keyframes float-gentle {
        0%, 100% {
            transform: translateY(0) rotate(0deg);
            opacity: 0.3;
        }
        50% {
            transform: translateY(-30px) rotate(180deg);
            opacity: 0.6;
        }
    }

    /* Responsive Styles */
    @media (max-width: 992px) {
        .register-content {
            flex-direction: column-reverse;
        }

        .register-left, .register-right {
            max-width: 100%;
        }

        .register-animation {
            max-width: 300px;
            margin: 0 auto 2rem;
        }

        #lottie-register {
            height: 250px;
        }

        .register-features {
            max-width: 100%;
            margin-bottom: 2rem;
        }

        .features-title {
            font-size: 2.5rem;
            text-align: center;
        }

        .back-home-container {
            position: relative;
            top: 0;
            left: 0;
            margin-bottom: 1rem;
            text-align: center;
        }
    }

    /* Responsive Styles */
    @media (max-width: 1200px) {
        .container {
            max-width: 95%;
        }
        
        .register-content {
            gap: 2rem;
        }
        
        .register-form-container {
            padding: 2.2rem;
        }

        .features-title {
            font-size: 3rem;
        }
    }
    
    @media (max-width: 992px) {
        .register-content {
            flex-direction: column;
            gap: 2rem;
            align-items: center;
            width: 100%;
            max-width: 600px;
            margin: 0 auto;
        }

        .register-left, .register-right {
            width: 100%;
            max-width: 600px;
            margin: 0 auto;
        }

        .register-form-container {
            width: 100%;
            max-width: 500px;
            margin: 0 auto;
            padding: 2rem;
        }
        
        .back-home-container {
            position: relative;
            top: 0;
            left: 0;
            margin-bottom: 1rem;
            text-align: center;
            width: 100%;
            display: flex;
            justify-content: center;
        }
        
        .back-home-btn {
            transform: scale(1.05);
            padding: 0.7rem 1.3rem;
        }
    }
    
    @media (max-width: 768px) {
        .register-page {
            padding: 1.5rem 0;
            min-height: auto;
        }
        
        .container {
            padding: 0 1rem;
        }
        
        .register-content {
            max-width: 500px;
            padding: 1rem 0;
            gap: 1.5rem;
        }
        
        .form-row {
            flex-direction: column;
            gap: 1.5rem;
        }
        
        .register-form-container {
            padding: 1.8rem;
            border-radius: 20px;
            background: rgba(255, 255, 255, 0.92);
            box-shadow: 0 10px 25px rgba(0, 0, 0, 0.1);
        }
        
        .form-title {
            font-size: 1.5rem;
            margin-bottom: 0.8rem;
        }

        .features-title {
            font-size: 2rem;
            margin-bottom: 1.5rem;
        }
        
        .back-home-container {
            top: 1.2rem;
            left: 1.2rem;
        }
        
        .back-home-btn {
            padding: 0.6rem 1.2rem;
            font-size: 0.85rem;
            border-radius: 20px;
        }
        
        #lottie-register {
            height: 200px;
        }
    }

    @media (max-width: 576px) {
        .register-page {
            padding: 1rem 0;
            min-height: 100vh;
            display: flex;
            flex-direction: column;
            justify-content: center;
        }
        
        .container {
            padding: 0 0.8rem;
        }
        
        .register-content {
            max-width: 100%;
            padding: 0;
            gap: 1rem;
        }
        
        .register-form-container {
            padding: 1.5rem;
            border-radius: 16px;
            background: rgba(255, 255, 255, 0.95);
            box-shadow: 0 10px 25px rgba(0, 0, 0, 0.1);
        }
        
        .form-title {
            font-size: 1.3rem;
            margin-bottom: 0.5rem;
        }

        .features-title {
            font-size: 1.8rem;
            margin-bottom: 1.2rem;
        }
        
        .form-subtitle {
            font-size: 0.85rem;
            margin-bottom: 1.2rem;
        }
        
        .back-home-btn {
            padding: 0.5rem 1rem;
            font-size: 0.75rem;
            border-radius: 18px;
        }
        
        .back-home-container {
            top: 1rem;
            left: 1rem;
            position: fixed;
        }
        
        .form-input {
            padding: 0.7rem 1rem 0.7rem 2.4rem;
            font-size: 0.9rem;
            border-radius: 12px;
            height: 42px;
        }
        
        .input-icon {
            font-size: 0.9rem;
            left: 0.8rem;
        }
        
        .register-button {
            padding: 0.7rem;
            font-size: 0.9rem;
            border-radius: 12px;
            height: 42px;
        }
        
        .form-group {
            margin-bottom: 1rem;
        }
        
        .form-label {
            font-size: 0.85rem;
            margin-bottom: 0.3rem;
        }
        
        .register-header {
            margin-bottom: 1rem;
        }
        
        .logo {
            height: 30px;
        }
        
        .logo-text {
            font-size: 1.2rem;
        }
        
        .social-buttons {
            flex-direction: column;
        }

        #lottie-register {
            height: 180px;
        }

        .feature-item {
            padding: 0.8rem;
        }
    }
    
    @media (max-width: 400px) {
        .form-title {
            font-size: 1.2rem;
        }

        .features-title {
            font-size: 1.5rem;
            margin-bottom: 1rem;
        }
        
        .form-subtitle {
            font-size: 0.8rem;
            margin-bottom: 1rem;
        }
        
        .register-form-container {
            padding: 1.2rem;
            border-radius: 14px;
        }
        
        .form-group {
            margin-bottom: 0.8rem;
        }
        
        .logo {
            height: 26px;
        }
        
        .logo-text {
            font-size: 1rem;
        }
        
        .form-input {
            padding: 9px 10px 9px 34px;
            font-size: 0.85rem;
            border-radius: 12px;
            height: 38px;
        }
        
        .input-icon {
            font-size: 0.85rem;
            left: 10px;
        }
        
        .register-button {
            height: 38px;
            font-size: 0.85rem;
            padding: 9px 12px;
            border-radius: 12px;
        }
        
        .back-home-container {
            top: 0.8rem;
            left: 0.8rem;
        }
        
        .back-home-btn {
            padding: 0.4rem 0.8rem;
            font-size: 0.7rem;
        }
        
        .back-home-btn span {
            display: none;
        }
        
        #lottie-register {
            height: 150px;
        }
        
        .feature-item {
            padding: 0.6rem;
</style>

<script>
    // Initialize AOS Animation Library
    document.addEventListener('DOMContentLoaded', function() {
<<<<<<< HEAD
        // Check if AOS is available
        if (typeof AOS !== 'undefined') {
            AOS.init({
                duration: 1000,
                once: true
            });
        }

        // Initialize Lottie Animation
        if (typeof lottie !== 'undefined') {
            const registerAnimation = lottie.loadAnimation({
                container: document.getElementById('lottie-register'),
                renderer: 'svg',
                loop: true,
                autoplay: true,
                path: '/animations/icon-morph.json'
            });
=======
        // Initialize AOS with error handling
        if (typeof AOS !== 'undefined') {
            try {
                AOS.init({
                    duration: 1000,
                    once: true
                });
                console.log('AOS initialized successfully');
            } catch (error) {
                console.warn('AOS initialization failed:', error);
            }
        } else {
            console.warn('AOS library not available');
        }

        // Initialize Lottie Animation with error handling
        if (typeof lottie !== 'undefined') {
            try {
                const registerAnimation = lottie.loadAnimation({
                    container: document.getElementById('lottie-register'),
                    renderer: 'svg',
                    loop: true,
                    autoplay: true,
                    path: '/animations/icon-morph.json'
                });
                console.log('Lottie animation initialized successfully');
            } catch (error) {
                console.warn('Lottie animation failed to load:', error);
                // Hide the lottie container and show a fallback
                const lottieContainer = document.getElementById('lottie-register');
                if (lottieContainer) {
                    lottieContainer.style.display = 'none';
                }
            }
        } else {
            console.warn('Lottie library not available');
            // Hide the lottie container
            const lottieContainer = document.getElementById('lottie-register');
            if (lottieContainer) {
                lottieContainer.style.display = 'none';
            }
>>>>>>> 2784f0bb
        }

        // Toggle password visibility (eye open = masked, eye slash = visible)
        const togglePasswordButtons = document.querySelectorAll('.toggle-password');
        togglePasswordButtons.forEach((button) => {
            const container = button.closest('.input-container');
            const input = container ? container.querySelector('input.form-input') : null;
            if (!input) return;

            // Initial state
            input.setAttribute('type', 'password');
            button.classList.remove('fa-eye-slash');
            button.classList.add('fa-eye');
            button.setAttribute('role', 'button');
            button.setAttribute('tabindex', '0');
            button.setAttribute('aria-pressed', 'false');
            button.setAttribute('title', 'Tampilkan password');

            const toggle = () => {
                const masked = input.getAttribute('type') === 'password';
                input.setAttribute('type', masked ? 'text' : 'password');
                if (masked) {
                    button.classList.remove('fa-eye');
                    button.classList.add('fa-eye-slash');
                } else {
                    button.classList.remove('fa-eye-slash');
                    button.classList.add('fa-eye');
                }
                button.setAttribute('aria-pressed', String(masked));
                button.setAttribute('title', masked ? 'Sembunyikan password' : 'Tampilkan password');
            };

            button.addEventListener('click', toggle);
            button.addEventListener('keydown', (e) => {
                if (e.key === 'Enter' || e.key === ' ') {
                    e.preventDefault();
                    toggle();
                }
            });
        });

        // Password strength meter (robust and reactive)
        const passwordInput = document.getElementById('password');
        const strengthProgress = document.querySelector('.strength-progress');
        const strengthText = document.querySelector('.strength-text');
        const strengthBar = document.querySelector('.strength-bar');

        const calcStrength = (password) => {
            let score = 0;
            if (password.length >= 8) score += 1;
            if (/[a-z]/.test(password) && /[A-Z]/.test(password)) score += 1;
            if (/\d/.test(password)) score += 1;
            if (/[^a-zA-Z\d]/.test(password)) score += 1;
            return score;
        };

        const updateStrengthUI = (score) => {
            const map = {
                0: { color: '#ff6b6b', label: 'Lemah' },
                1: { color: '#ff6b6b', label: 'Lemah' },
                2: { color: '#ffbb33', label: 'Sedang' },
                3: { color: '#00c851', label: 'Kuat' },
                4: { color: '#007e33', label: 'Sangat Kuat' },
            };
            const width = (score / 4) * 100;
            const { color, label } = map[score];
            if (strengthProgress) {
                strengthProgress.style.width = `${width}%`;
                strengthProgress.style.background = color;
                strengthProgress.setAttribute('aria-valuenow', String(width));
            }
            if (strengthText) {
                strengthText.textContent = `Kekuatan password: ${label}`;
            }
        };

        if (passwordInput && strengthProgress && strengthText) {
            strengthProgress.setAttribute('role', 'progressbar');
            strengthProgress.setAttribute('aria-valuemin', '0');
            strengthProgress.setAttribute('aria-valuemax', '100');
            updateStrengthUI(0);
            // ensure bar visible baseline
            if (strengthBar) strengthBar.style.opacity = '1';
            passwordInput.addEventListener('input', function() {
                const score = calcStrength(this.value);
                updateStrengthUI(score);
            });
        }

        // Form submission animation
        const registerForm = document.querySelector('.register-form');
        const registerButton = document.querySelector('.register-button');

        // Disable register button until terms are accepted
        const termsCheckbox = document.getElementById('terms');
        if (termsCheckbox && registerButton) {
            const syncRegisterButton = () => {
                registerButton.disabled = !termsCheckbox.checked;
            };
            syncRegisterButton();
            termsCheckbox.addEventListener('change', syncRegisterButton);
        }

        if (registerForm && registerButton) {
            registerForm.addEventListener('submit', async function(e) {
                e.preventDefault();
                
                // Prevent submit if disabled for any reason
                if (registerButton.disabled) return;
                
                // Get form data
                const formData = new FormData(registerForm);
                const userData = {
                    firstName: formData.get('first-name'),
                    lastName: formData.get('last-name'),
                    email: formData.get('email'),
                    phone: formData.get('phone'),
                    password: formData.get('password'),
                    confirmPassword: formData.get('confirm-password')
                };
                
                // Validate passwords match
                if (userData.password !== userData.confirmPassword) {
                    alert('Password dan konfirmasi password tidak cocok!');
                    return;
                }
                
                // Add loading state
                registerButton.classList.add('loading');
                registerButton.innerHTML = '<span class="button-text">Memproses...</span><i class="fa-solid fa-spinner fa-spin"></i>';
                
                try {
                    // Save to localStorage (simulating database)
                    const users = JSON.parse(localStorage.getItem('komplekKitaUsers') || '[]');
                    
                    // Check if email already exists
                    if (users.find(user => user.email === userData.email)) {
                        throw new Error('Email sudah terdaftar!');
                    }
                    
                    // Create user object
                    const newUser = {
                        id: Date.now().toString(),
                        firstName: userData.firstName,
                        lastName: userData.lastName,
                        email: userData.email,
                        phone: userData.phone,
                        password: userData.password, // In real app, this should be hashed
                        hasKomplek: false,
                        komplekId: null,
                        createdAt: new Date().toISOString()
                    };
                    
                    // Save user
                    users.push(newUser);
                    localStorage.setItem('komplekKitaUsers', JSON.stringify(users));
                    
                    // Set current user session
                    localStorage.setItem('komplekKitaCurrentUser', JSON.stringify(newUser));
                    
                    // Success feedback
                    registerButton.innerHTML = '<span class="button-text">Berhasil!</span><i class="fa-solid fa-check"></i>';
                    
                    // Redirect after success
                    setTimeout(() => {
                        // Check if user needs to register komplek
                        if (!newUser.hasKomplek) {
                            window.location.href = '/register-komplek';
                        } else {
                            window.location.href = '/dashboard';
                        }
                    }, 1500);
                    
                } catch (error) {
                    // Error handling
                    alert(error.message || 'Terjadi kesalahan saat mendaftar!');
                    
                    // Reset button state
                    registerButton.classList.remove('loading');
                    registerButton.innerHTML = '<span class="button-text">Daftar Sekarang</span><i class="fa-solid fa-user-plus"></i>';
                }
            });
        }

<<<<<<< HEAD
        // GSAP Animations (with fallback)
        if (typeof gsap !== 'undefined') {
            gsap.from('.register-form-container', {
                y: 50,
                opacity: 0,
                duration: 1,
                ease: 'power3.out'
            });

            gsap.from('.form-group', {
                y: 20,
                opacity: 0,
                duration: 0.8,
                stagger: 0.2,
                ease: 'power3.out',
                delay: 0.5
            });

            gsap.from('.feature-item', {
                x: 50,
                opacity: 0,
                duration: 0.8,
                stagger: 0.2,
                ease: 'power3.out',
                delay: 1
=======
        // GSAP Animations with error handling
        if (typeof gsap !== 'undefined') {
            try {
                gsap.from('.register-form-container', {
                    y: 50,
                    opacity: 0,
                    duration: 1,
                    ease: 'power3.out'
                });

                gsap.from('.form-group', {
                    y: 20,
                    opacity: 0,
                    duration: 0.8,
                    stagger: 0.2,
                    ease: 'power3.out',
                    delay: 0.5
                });

                gsap.from('.feature-item', {
                    x: 50,
                    opacity: 0,
                    duration: 0.8,
                    stagger: 0.2,
                    ease: 'power3.out',
                    delay: 1
                });
                console.log('GSAP animations initialized successfully');
            } catch (error) {
                console.warn('GSAP animations failed:', error);
                // Apply basic CSS animations as fallback
                const elements = document.querySelectorAll('.register-form-container, .form-group, .feature-item');
                elements.forEach(el => {
                    el.style.opacity = '1';
                    el.style.transform = 'translateY(0) translateX(0)';
                });
            }
        } else {
            console.warn('GSAP library not available, using CSS fallback');
            // Apply basic CSS animations as fallback
            const elements = document.querySelectorAll('.register-form-container, .form-group, .feature-item');
            elements.forEach(el => {
                el.style.opacity = '1';
                el.style.transform = 'translateY(0) translateX(0)';
>>>>>>> 2784f0bb
            });
        }
    });
</script><|MERGE_RESOLUTION|>--- conflicted
+++ resolved
@@ -104,7 +104,7 @@
                                 <label for="password" class="form-label">Password</label>
                                 <div class="input-container">
                                     <i class="fa-solid fa-lock input-icon"></i>
-                                    <input type="password" id="password" name="password" class="form-input" placeholder="Buat password" autocomplete="new-password" required />
+                                    <input type="password" id="password" name="password" class="form-input" placeholder="Buat password" required />
                                     <i class="fa-solid fa-eye toggle-password"></i>
                                 </div>
                                 <div class="password-strength">
@@ -119,7 +119,7 @@
                                 <label for="confirm-password" class="form-label">Konfirmasi Password</label>
                                 <div class="input-container">
                                     <i class="fa-solid fa-lock input-icon"></i>
-                                    <input type="password" id="confirm-password" name="confirm-password" class="form-input" placeholder="Konfirmasi password" autocomplete="new-password" required />
+                                    <input type="password" id="confirm-password" name="confirm-password" class="form-input" placeholder="Konfirmasi password" required />
                                     <i class="fa-solid fa-eye toggle-password"></i>
                                 </div>
                             </div>
@@ -1446,30 +1446,13 @@
         
         .feature-item {
             padding: 0.6rem;
+        }
+    }
 </style>
 
 <script>
     // Initialize AOS Animation Library
     document.addEventListener('DOMContentLoaded', function() {
-<<<<<<< HEAD
-        // Check if AOS is available
-        if (typeof AOS !== 'undefined') {
-            AOS.init({
-                duration: 1000,
-                once: true
-            });
-        }
-
-        // Initialize Lottie Animation
-        if (typeof lottie !== 'undefined') {
-            const registerAnimation = lottie.loadAnimation({
-                container: document.getElementById('lottie-register'),
-                renderer: 'svg',
-                loop: true,
-                autoplay: true,
-                path: '/animations/icon-morph.json'
-            });
-=======
         // Initialize AOS with error handling
         if (typeof AOS !== 'undefined') {
             try {
@@ -1511,7 +1494,6 @@
             if (lottieContainer) {
                 lottieContainer.style.display = 'none';
             }
->>>>>>> 2784f0bb
         }
 
         // Toggle password visibility (eye open = masked, eye slash = visible)
@@ -1616,113 +1598,28 @@
         }
 
         if (registerForm && registerButton) {
-            registerForm.addEventListener('submit', async function(e) {
+            registerForm.addEventListener('submit', function(e) {
                 e.preventDefault();
                 
                 // Prevent submit if disabled for any reason
                 if (registerButton.disabled) return;
                 
-                // Get form data
-                const formData = new FormData(registerForm);
-                const userData = {
-                    firstName: formData.get('first-name'),
-                    lastName: formData.get('last-name'),
-                    email: formData.get('email'),
-                    phone: formData.get('phone'),
-                    password: formData.get('password'),
-                    confirmPassword: formData.get('confirm-password')
-                };
-                
-                // Validate passwords match
-                if (userData.password !== userData.confirmPassword) {
-                    alert('Password dan konfirmasi password tidak cocok!');
-                    return;
-                }
-                
                 // Add loading state
                 registerButton.classList.add('loading');
                 registerButton.innerHTML = '<span class="button-text">Memproses...</span><i class="fa-solid fa-spinner fa-spin"></i>';
                 
-                try {
-                    // Save to localStorage (simulating database)
-                    const users = JSON.parse(localStorage.getItem('komplekKitaUsers') || '[]');
-                    
-                    // Check if email already exists
-                    if (users.find(user => user.email === userData.email)) {
-                        throw new Error('Email sudah terdaftar!');
-                    }
-                    
-                    // Create user object
-                    const newUser = {
-                        id: Date.now().toString(),
-                        firstName: userData.firstName,
-                        lastName: userData.lastName,
-                        email: userData.email,
-                        phone: userData.phone,
-                        password: userData.password, // In real app, this should be hashed
-                        hasKomplek: false,
-                        komplekId: null,
-                        createdAt: new Date().toISOString()
-                    };
-                    
-                    // Save user
-                    users.push(newUser);
-                    localStorage.setItem('komplekKitaUsers', JSON.stringify(users));
-                    
-                    // Set current user session
-                    localStorage.setItem('komplekKitaCurrentUser', JSON.stringify(newUser));
-                    
-                    // Success feedback
-                    registerButton.innerHTML = '<span class="button-text">Berhasil!</span><i class="fa-solid fa-check"></i>';
-                    
-                    // Redirect after success
-                    setTimeout(() => {
-                        // Check if user needs to register komplek
-                        if (!newUser.hasKomplek) {
-                            window.location.href = '/register-komplek';
-                        } else {
-                            window.location.href = '/dashboard';
-                        }
-                    }, 1500);
-                    
-                } catch (error) {
-                    // Error handling
-                    alert(error.message || 'Terjadi kesalahan saat mendaftar!');
-                    
+                // Simulate form submission (replace with actual form submission)
+                setTimeout(() => {
                     // Reset button state
                     registerButton.classList.remove('loading');
                     registerButton.innerHTML = '<span class="button-text">Daftar Sekarang</span><i class="fa-solid fa-user-plus"></i>';
-                }
+                    
+                    // Redirect or show success message
+                    // window.location.href = '/dashboard';
+                }, 2000);
             });
         }
 
-<<<<<<< HEAD
-        // GSAP Animations (with fallback)
-        if (typeof gsap !== 'undefined') {
-            gsap.from('.register-form-container', {
-                y: 50,
-                opacity: 0,
-                duration: 1,
-                ease: 'power3.out'
-            });
-
-            gsap.from('.form-group', {
-                y: 20,
-                opacity: 0,
-                duration: 0.8,
-                stagger: 0.2,
-                ease: 'power3.out',
-                delay: 0.5
-            });
-
-            gsap.from('.feature-item', {
-                x: 50,
-                opacity: 0,
-                duration: 0.8,
-                stagger: 0.2,
-                ease: 'power3.out',
-                delay: 1
-=======
         // GSAP Animations with error handling
         if (typeof gsap !== 'undefined') {
             try {
@@ -1767,7 +1664,6 @@
             elements.forEach(el => {
                 el.style.opacity = '1';
                 el.style.transform = 'translateY(0) translateX(0)';
->>>>>>> 2784f0bb
             });
         }
     });
